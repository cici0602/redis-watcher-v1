[package]
<<<<<<< HEAD
name = "redis-watcher"
version = "0.1.0"
=======
name = "redis-watcher-temp"
version = "0.1.1"
>>>>>>> 1a2b2000
edition = "2021"
description = "Redis watcher for Casbin-RS"
license = "Apache-2.0"
authors = ["Casbin Contributors"]
homepage = "https://github.com/casbin-rs/redis-watcher"
repository = "https://github.com/casbin-rs/redis-watcher"
documentation = "https://docs.rs/redis-watcher"
readme = "README.md"
keywords = ["casbin", "redis", "watcher", "authorization", "access-control"]
include = ["src/**/*", "examples/**/*", "README.md", "LICENSE", "Cargo.toml"]

[dependencies]
casbin = { version = "2.13.0", features = ["watcher"] }
redis = { version = "0.32.6", features = [
    "tokio-comp",
    "cluster-async",
    "aio",
] }
tokio = { version = "1.0", features = ["rt-multi-thread", "macros", "time"] }
tokio-stream = "0.1"
serde = { version = "1.0", features = ["derive"] }
serde_json = "1.0"
uuid = { version = "1.0", features = ["v4"] }
log = "0.4"
thiserror = "1.0"

[dev-dependencies]
tokio-test = "0.4"
env_logger = "0.10"<|MERGE_RESOLUTION|>--- conflicted
+++ resolved
@@ -1,11 +1,6 @@
 [package]
-<<<<<<< HEAD
-name = "redis-watcher"
-version = "0.1.0"
-=======
 name = "redis-watcher-temp"
 version = "0.1.1"
->>>>>>> 1a2b2000
 edition = "2021"
 description = "Redis watcher for Casbin-RS"
 license = "Apache-2.0"
